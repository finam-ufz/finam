# Release notes

## [unpublished]

### Breaking changes

* All fields of `Composition` are now private (!273)
* `Input.source` is private, `Input.get_source()` becomes property `Input.source`, `Input.set_source` becomes a getter (!273)
* `Output.targets` is private, `Output.get_targets()` becomes property `Output.targets` (!273)
* Composition metadata was restructured to hold components and adapters in separate sub-dictionaries (!274)

### Features

<<<<<<< HEAD
* Components and adapters automatically provide default metadata that can be extended by implementations (!274)
* Grid class now have attributes providing connectivity information for the contained cells (!275)
  * `cells_connectivity`: connectivity array as used by ESMF and VTK
  * `cells_definition`: cell definition as used by PyVista and legacy VTK
  * `cells_offset`: location of the start of each cell in `cells_connectivity`
* added convenience functions and constants to `grid_tools`  (!275)
  * `get_cells_matrix`: convert `cells_connectivity` or `cells_definition` back to the default cells matrix used in the Grid class (can be used to convert VTK-grids into FINAM-grids)
  * `INV_VTK_TYPE_MAP`: inverse mapping to `VTK_TYPE_MAP` - FINAM cell type to VTK cell type
  * `VTK_CELL_DIM`: parametric dimension for each VTK cell type
=======
* Components and adapters automatically provide default metadata that can be extended by implementations (!274, !276)
>>>>>>> 51cfb36b

### Documentation

* Minor fixes in documentation examples and links (!272)
* Adds a book section on composition, component and adapter metadata (!274)

## [v0.5.1]

### Bug fixes

* Fix unquantified masked arrays loosing mask in `fm.data.prepare()` (#115, !270)

## [v0.5.0]

### Features

* Components and adapters can provide a dictionary of meta data (!259)
* Class `Composition` hat a property `metadata` that collects and returns the meta data from all components and adapters (!259)
* Automatic conversion between compatible grids (!255)
* Adds methods `to_canonical`, `from_canonical` and `get_transform_to` to grid classes (!255)
* Adds support for masked grids using `numpy.ma.MaskedArray` (!258, !260)
* Adds convenience functions for dealing with masked arrays in `data.tools` (!260):
  `is_masked_array`, `has_masked_values`, `filled`, `to_compressed`, `from_compressed`, `check_data_covers_domain`

### Documentation

* Adds a book chapter on wrapping existing models for FINAM (!256)
* Adds a book section on masked data (!262)

### Bug fixes

* No more logging of expected `FinamNoDataError` in inputs during the connect phase (!257)

### Other

* FINAM is now available on Conda via conda-forge

## [v0.4.0]

### New scheduling algorithm

* FINAM uses a new scheduling algorithm that allows components to use future data instead of only past/current (!157, !159)
* New adapters to resolve circular coupling through the use of delayed data (!187)
* It is now possible to set up static couplings that run only once and have no explicit time or stepping (!166)
* FINAM can handle different starting times of components by pushing initial data twice (!206):
  Once for the common starting time, and once for the actual component time
* Components are no longer required to push all outputs on every step (!208)

### Data and metadata rework

* Outputs check compatibility between metadata of inputs if there is more than one target input (!104)
* Add data tools function `compatible_units` to check for convertibility (!105)
* Components can exchange their starting time through the `Info` object (!111)
* Info exchange is automated by the `ConnectHelper` by specifying transfer rules at initialization (!154)
* `Info` now requires time in constructor (can be `None`) (!111)
* Scheduler checks for dead links that don't work in terms of push/pull combination (!112)
* `IInput`, `IOutput` and `IAdapter` have new internally used properties `needs_push` and `needs_pull` (!112)
* `to_xarray` now checks the data shape if the data is not flat (!130)
* Outputs can be flagged `static` for data that is only used during initialization, or that is constant (!166)
* Inputs can be flagged `static` for constant data (!171)
* Outputs accept and convert compatible units, not only exactly equal units (!215)
* Outputs check that subsequent data pushes don't share memory (!217)
* Exchanged `xarray` data has no time coordinate anymore, only a dimension without values (for performance and usability) (!223)
* Remove the `xarray` wrapping completely. Use numpy arrays in pint `Quantity` (!235)
* Outputs and adapters can have a `memory_limit` and write data to disk if the limit is exceeded (!238)

### Components

* Add `modules.WeightedSum` for aggregation of multiple inputs (!105)
* Add `modules.SimplexNoise` for generating spatio-temporal noise (!131)
* Add `modules.TimeTrigger` to forward data from pull-based to push-based components (!131)
* Add `modules.ScheduleLogger` to visualize scheduling/module updates through ASCII charts (!160)
* Add `modules.DebugPushConsumer` as a push-based variant of the debug consumer (!165)
* Add `modules.UserControl` that lets users control FINAM runs from the terminal (!184)
* `modules.DebugConsumer` and `modules.DebugPushConsumer` can use optional callbacks for better debugging (!176)
* Components can be renamed using the method `with_name()` (!243)

### Adapters

* Add `adapters.Histogram` to extract a histogram from grid values (!182)
* Add `adapters.DelayFixed`, `adapters.DelayToPull` and `adapters.DelayToPush` to resolve circular coupling through the use of delayed data (!187)
* Add `adapters.StepTime` for step-wise interpolation (!194)
* Restructuring of time integration adapters (!194)
  * `adapters.IntegrateTime` renamed to `adapters.AvgOverTime`
  * Add `adapters.SumOverTime` for sum/Area under Curve integration
* Adapters have a method `finalize()` for cleanup (!226).
* Adapters can be renamed using the method `with_name()` (!243)

### Other

* Remove module `core`, subpackages now under `finam` (!106)
* Rename `IOutput.source_changed()` to `source_updated` (!107)
* Rename `LogError` to `ErrorLogger` (!107)
* Rename abstract SDK classes: (!107)
  * `AAdapter` is now `Adapter`
  * `AComponent` is now `Component`
  * `ATimeComponent` is now `TimeComponent`
* Changed arguments for `create_connector()` (!111)
  * Removed `required_out_infos`
  * Renamed `required_in_data` to `pull_data`
  * Added arguments to specify info exchange rules
* All error types are in module `errors` now, and re-exported at top level (!116)
* Overwriting `_validate()` and `_finalize()` in components is now mandatory (!156)
* Input and output slots can be accessed from components directly, e.g. `comp["A"]` instead of `comp.inputs["A"]` (!147)
* Inputs and outputs can be marked as `static` for constant data without time information (!166, !171)
* New helper function `tools.inspect()` to inspect components, adapters and I/O slots (!197)
* Publish on PyPI, starting with the next release (!198, !200, !201)
* Added benchmarks for the most important FINAM functions
  (see the [benchmarks README](https://git.ufz.de/FINAM/finam/-/blob/main/benchmarks/README.md))
* Added profiling for full runs to the CI (!221)
* Optimization of data tool functions, with approx. 20-fold speedup of basic push+pull
  (!222, !223, !224, !228, !229, !237).
* Add two more log levels: `TRACE` (most verbose) and `PROFILE` (between `DEBUG` and `INFO`) (!240)

## [v0.4.0-rc.2]

### Data and metadata rework

* Add conversion between CRS to regridding adapters, using `pyproj` (!95)
* Add more data tool functions: `quantify(xdata)`, `check_axes_uniformity(axes)` and `strip_data(xdata)` (!96, !100)
* In outputs, the name of the data is overwritten instead of failing the check (!98)
* Adapters can pass through data with time, even if it does not match the pull time (which is quite common) (!98)

### Interface

* Add `CallbackOutput` for implementing pull-based components (!102)
* Connect phase of scheduler can be called separately from run (!99)
* No need to set component status in constructor anymore (!100)

### Other

* Components are allowed to be in state VALIDATED at the end of a run (i.e. not updated) (!97)
* Component connector checks that inputs and outputs referenced in arguments actually exist (!101)

## [v0.4.0-rc.1]

### Data and metadata rework

* Grid specifications for structured and unstructured grids (!74):
  `RectilinearGrid`, `UniformGrid`, `EsriGrid`, `UnstructuredGrid` and `UnstructuredPoints`
* Use of `xarray.DataArray` for all exchanged data (!74)
* All exchanged data must have `pint` units (can be "dimensionless") (!74)
* Metadata about grid specification, units and other metadata is exchanged before the first data exchange (!77)
* Metadata exchange is iterative and bi-directional (!77)
  Components can depend on metadata from source or target components
* Inputs check compatibility of incoming metadata with own requirements (!77)
* Inputs and outputs check compatibility of incoming data with metadata (!77)
* Automatic conversion of array-like and scalars to `xarray.DataArray` in outputs, with metadata check (!74, !77)

### Adapters

* New adapters for linear and nearest-neighbour regridding from and to all available grid types (!77, !87)
* Removed adapter `GridCellCallback` (!79)

### Components

* Removed `GridView` component (new implementation in [finam-plot](https://git.ufz.de/FINAM/finam-plot)) (!79)

### Usability

* The finam package has a flatter module hierarchy now, so the most important classes are now exported at the top level (!92)
* Component developers do not overwrite interface methods like `update()` anymore, but internal methods like `_update()` instead (!85)

### Other

* More ergonomic input and output creation in components (!80, !82)
* Input and output mappings are immutable after initialization (!82)
* Brought up test coverage to 98% (!93)

## [v0.3.0]

### Interface

* `IOutput` now has a property `has_target` to determine whether it is connected (!54)
* `IInput` now has a property `has_source` to determine whether it is connected (!63)
* `CallbackComponent` for generic, callback-based data generation, transform or consumption (!55)
* `IComponent.inputs`, `IComponent.outputs`, `IComponent.status` and `ITimeComponent.time` are now properties instead of methods (!53)
* Support for initialization from inputs / iterative connect (!69)
  * Changed logic and `ComponentStatus` to be set in component method `connect()`

### Other

* Logging capability, incl. C-level output capturing (!64, !70, !71)
* `Grid` now uses `MaskedArray`, to improve handling of missing data
* Vertical/Y grid indices are now flipped, to conform with (typical) NetCDF and ASCII grid format (!51)
* Minimal Python version is now 3.7, to ensure consistent `dict` order (!58)
* Most `assert`s replaced by raising errors (!52)
* Grid visualization supports color scale limits (!61)
* Context manager and helper function to execute code in a certain working directory (!62)
* Status checks moved from component methods to composition/scheduler (!65)
* Adapters check that requested time it in the range of available data (!66)

### Bug fixes

* Fix check for `None` data in `Grid` constructor (!50)

## [v0.2.0]

### Changes

* Uses Python's `datetime` and `timedelta` for all time-related parameters
* Removed temporal sum integration adapter

## [v0.1.0]

* initial release of FINAM


[unpublished]: https://git.ufz.de/FINAM/finam/-/compare/v0.5.1...main
[v0.5.1]: https://git.ufz.de/FINAM/finam/-/compare/v0.5.0...v0.5.1
[v0.5.0]: https://git.ufz.de/FINAM/finam/-/compare/v0.4.0...v0.5.0
[v0.4.0]: https://git.ufz.de/FINAM/finam/-/compare/v0.4.0-rc.2...v0.4.0
[v0.4.0-rc.2]: https://git.ufz.de/FINAM/finam/-/compare/v0.4.0-rc.1...v0.4.0-rc.2
[v0.4.0-rc.1]: https://git.ufz.de/FINAM/finam/-/compare/v0.3.0...v0.4.0-rc.1
[v0.3.0]: https://git.ufz.de/FINAM/finam/-/compare/v0.2.0...v0.3.0
[v0.2.0]: https://git.ufz.de/FINAM/finam/-/compare/v0.1.0...v0.2.0
[v0.1.0]: https://git.ufz.de/FINAM/finam/-/commits/v0.1.0<|MERGE_RESOLUTION|>--- conflicted
+++ resolved
@@ -11,8 +11,7 @@
 
 ### Features
 
-<<<<<<< HEAD
-* Components and adapters automatically provide default metadata that can be extended by implementations (!274)
+* Components and adapters automatically provide default metadata that can be extended by implementations (!274, !276)
 * Grid class now have attributes providing connectivity information for the contained cells (!275)
   * `cells_connectivity`: connectivity array as used by ESMF and VTK
   * `cells_definition`: cell definition as used by PyVista and legacy VTK
@@ -21,9 +20,6 @@
   * `get_cells_matrix`: convert `cells_connectivity` or `cells_definition` back to the default cells matrix used in the Grid class (can be used to convert VTK-grids into FINAM-grids)
   * `INV_VTK_TYPE_MAP`: inverse mapping to `VTK_TYPE_MAP` - FINAM cell type to VTK cell type
   * `VTK_CELL_DIM`: parametric dimension for each VTK cell type
-=======
-* Components and adapters automatically provide default metadata that can be extended by implementations (!274, !276)
->>>>>>> 51cfb36b
 
 ### Documentation
 
