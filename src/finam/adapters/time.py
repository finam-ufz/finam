"""
Adapters that deal with time, like temporal interpolation and integration.
"""
from datetime import datetime

from ..core.interfaces import FinamTimeError, NoBranchAdapter
from ..core.sdk import AAdapter
from ..tools.log_helper import LogError


class NextValue(AAdapter):
    """Time interpolation providing the next future value."""

    def __init__(self):
        super().__init__()
        self.data = None
        self.time = None

    def source_changed(self, time):
        """Informs the input that a new output is available.

        Parameters
        ----------
        time : datetime
            Simulation time of the notification.
        """
        self.logger.debug("source changed")
<<<<<<< HEAD
        if not isinstance(time, datetime):
            with LogError(self.logger):
                raise ValueError("Time must be of type datetime")
=======

        _check_time(self.logger, time)
>>>>>>> 70d65d4f

        data = self.pull_data(time)
        self.data = data
        self.time = time

        self.notify_targets(time)

    def get_data(self, time):
        """Get the output's data-set for the given time.

        Parameters
        ----------
        time : datetime
            simulation time to get the data for.

        Returns
        -------
        array_like
            data-set for the requested time.
        """
        self.logger.debug("get data")
<<<<<<< HEAD
        if not isinstance(time, datetime):
            with LogError(self.logger):
                raise ValueError("Time must be of type datetime")
=======

        _check_time(self.logger, time, (None, self.time))
>>>>>>> 70d65d4f

        return self.data


class PreviousValue(AAdapter):
    """Time interpolation providing the newest past value."""

    def __init__(self):
        super().__init__()
        self.old_data = None
        self.new_data = None

    def source_changed(self, time):
        """Informs the input that a new output is available.

        Parameters
        ----------
        time : datetime
            Simulation time of the notification.
        """
        self.logger.debug("source changed")
<<<<<<< HEAD
        if not isinstance(time, datetime):
            with LogError(self.logger):
                raise ValueError("Time must be of type datetime")
=======

        _check_time(self.logger, time)
>>>>>>> 70d65d4f

        data = self.pull_data(time)
        if self.new_data is None:
            self.old_data = (time, data)
        else:
            self.old_data = self.new_data

        self.new_data = (time, data)

        self.notify_targets(time)

    def get_data(self, time):
        """Get the output's data-set for the given time.

        Parameters
        ----------
        time : datetime
            simulation time to get the data for.

        Returns
        -------
        array_like
            data-set for the requested time.
        """
        self.logger.debug("get data")
<<<<<<< HEAD
        if not isinstance(time, datetime):
            with LogError(self.logger):
                raise ValueError("Time must be of type datetime")
=======

        _check_time(self.logger, time, (self.old_data[0], self.new_data[0]))
>>>>>>> 70d65d4f

        if time < self.new_data[0]:
            return self.old_data[1]

        return self.new_data[1]


class LinearInterpolation(AAdapter):
    """Linear time interpolation."""

    def __init__(self):
        super().__init__()
        self.old_data = None
        self.new_data = None

    def source_changed(self, time):
        """Informs the input that a new output is available.

        Parameters
        ----------
        time : datetime
            Simulation time of the notification.
        """
        self.logger.debug("source changed")

        _check_time(self.logger, time)

        self.old_data = self.new_data
        self.new_data = (time, self.pull_data(time))

        self.notify_targets(time)

    def get_data(self, time):
        """Get the output's data-set for the given time.

        Parameters
        ----------
        time : datetime
            simulation time to get the data for.

        Returns
        -------
        array_like
            data-set for the requested time.
        """
        self.logger.debug("get data")
<<<<<<< HEAD
        if not isinstance(time, datetime):
            with LogError(self.logger):
                raise ValueError("Time must be of type datetime")
=======

        _check_time(
            self.logger,
            time,
            (None if self.old_data is None else self.old_data[0], self.new_data[0]),
        )
>>>>>>> 70d65d4f

        if self.old_data is None:
            return self.new_data[1]

        dt = (time - self.old_data[0]) / (self.new_data[0] - self.old_data[0])

        o = self.old_data[1]
        n = self.new_data[1]

        return _interpolate(o, n, dt)


class LinearIntegration(AAdapter, NoBranchAdapter):
    """Time integration over the last time step of the requester.

    Calculates the temporal average.
    """

    def __init__(self):
        super().__init__()
        self.data = []
        self.prev_time = None

    def source_changed(self, time):
        """Informs the input that a new output is available.

        Parameters
        ----------
        time : datetime
            Simulation time of the notification.
        """
        self.logger.debug("source changed")

        _check_time(self.logger, time)

        data = self.pull_data(time)
        self.data.append((time, data))

        if self.prev_time is None:
            self.prev_time = time

        self.notify_targets(time)

    def get_data(self, time):
        """Get the output's data-set for the given time.

        Parameters
        ----------
        time : datetime
            simulation time to get the data for.

        Returns
        -------
        array_like
            data-set for the requested time.
        """
        self.logger.debug("get data")
<<<<<<< HEAD
        if not isinstance(time, datetime):
            with LogError(self.logger):
                raise ValueError("Time must be of type datetime")
=======
        _check_time(self.logger, time, (self.data[0][0], self.data[-1][0]))
>>>>>>> 70d65d4f

        if len(self.data) == 1:
            return self.data[0][1]

        if time <= self.data[0][0]:
            return self.data[0][1]

        sum_value = None

        for i in range(len(self.data) - 1):
            t_old, v_old = self.data[i]
            t_new, v_new = self.data[i + 1]

            if self.prev_time >= t_new:
                continue
            if time <= t_old:
                break

            scale = t_new - t_old

            dt1 = max((self.prev_time - t_old) / scale, 0.0)
            dt2 = min((time - t_old) / scale, 1.0)

            v1 = _interpolate(v_old, v_new, dt1)
            v2 = _interpolate(v_old, v_new, dt2)
            value = (dt2 - dt1) * scale.total_seconds() * 0.5 * (v1 + v2)

            sum_value = value if sum_value is None else sum_value + value

        dt = time - self.prev_time
        if dt.total_seconds() > 0:
            sum_value /= dt.total_seconds()

        if len(self.data) > 2:
            self.data = self.data[-2:]

        self.prev_time = time

        return sum_value


def _interpolate(old_value, new_value, dt):
    """Interpolate between old and new value.

    Parameters
    ----------
    old_value : array_like
        Old value.
    new_value : array_like
        New value.
    dt : float
        Time step between values.

    Returns
    -------
    array_like
        Interpolated value.
    """
    return old_value + dt * (new_value - old_value)


def _check_time(logger, time, time_range=(None, None)):
    """
    Checks time for being of type `datetime`, and to be in range of time_range
    (upper and lower limits inclusive).

    Raises `FinamTimeError` if any of the checks fails.

    :param logger: Logger to print to
    :param time: Time to be tested
    :param time_range: Tuple of (min, max) time, elements can be `None`
    """
    if not isinstance(time, datetime):
        err = FinamTimeError("Time must be of type datetime")
        logger.exception(err)
        raise err

    if time_range[1] is not None and time > time_range[1]:
        err = FinamTimeError(
            "Requested data for time point in the future. "
            f"Latest data: {time_range[1]}, request: {time}"
        )
        logger.exception(err)
        raise err

    if time_range[0] is not None and time < time_range[0]:
        err = FinamTimeError(
            "Requested data for time point in the path. "
            f"Earliest data: {time_range[0]}, request: {time}"
        )
        logger.exception(err)
        raise err<|MERGE_RESOLUTION|>--- conflicted
+++ resolved
@@ -25,14 +25,8 @@
             Simulation time of the notification.
         """
         self.logger.debug("source changed")
-<<<<<<< HEAD
-        if not isinstance(time, datetime):
-            with LogError(self.logger):
-                raise ValueError("Time must be of type datetime")
-=======
 
         _check_time(self.logger, time)
->>>>>>> 70d65d4f
 
         data = self.pull_data(time)
         self.data = data
@@ -54,14 +48,8 @@
             data-set for the requested time.
         """
         self.logger.debug("get data")
-<<<<<<< HEAD
-        if not isinstance(time, datetime):
-            with LogError(self.logger):
-                raise ValueError("Time must be of type datetime")
-=======
 
         _check_time(self.logger, time, (None, self.time))
->>>>>>> 70d65d4f
 
         return self.data
 
@@ -83,14 +71,8 @@
             Simulation time of the notification.
         """
         self.logger.debug("source changed")
-<<<<<<< HEAD
-        if not isinstance(time, datetime):
-            with LogError(self.logger):
-                raise ValueError("Time must be of type datetime")
-=======
 
         _check_time(self.logger, time)
->>>>>>> 70d65d4f
 
         data = self.pull_data(time)
         if self.new_data is None:
@@ -116,14 +98,8 @@
             data-set for the requested time.
         """
         self.logger.debug("get data")
-<<<<<<< HEAD
-        if not isinstance(time, datetime):
-            with LogError(self.logger):
-                raise ValueError("Time must be of type datetime")
-=======
 
         _check_time(self.logger, time, (self.old_data[0], self.new_data[0]))
->>>>>>> 70d65d4f
 
         if time < self.new_data[0]:
             return self.old_data[1]
@@ -170,18 +146,12 @@
             data-set for the requested time.
         """
         self.logger.debug("get data")
-<<<<<<< HEAD
-        if not isinstance(time, datetime):
-            with LogError(self.logger):
-                raise ValueError("Time must be of type datetime")
-=======
 
         _check_time(
             self.logger,
             time,
             (None if self.old_data is None else self.old_data[0], self.new_data[0]),
         )
->>>>>>> 70d65d4f
 
         if self.old_data is None:
             return self.new_data[1]
@@ -239,13 +209,7 @@
             data-set for the requested time.
         """
         self.logger.debug("get data")
-<<<<<<< HEAD
-        if not isinstance(time, datetime):
-            with LogError(self.logger):
-                raise ValueError("Time must be of type datetime")
-=======
         _check_time(self.logger, time, (self.data[0][0], self.data[-1][0]))
->>>>>>> 70d65d4f
 
         if len(self.data) == 1:
             return self.data[0][1]
