--- conflicted
+++ resolved
@@ -265,7 +265,11 @@
         return self.source.get_data(time)
 
     @property
-<<<<<<< HEAD
+    def has_source(self):
+        """Flag if this input instance has a source."""
+        return self.source is not None
+
+    @property
     def logger_name(self):
         """Logger name derived from base logger name and class name."""
         base_logger = logging.getLogger(self.base_logger_name)
@@ -276,11 +280,6 @@
     def logger(self):
         """Logger for this component."""
         return logging.getLogger(self.logger_name)
-=======
-    def has_source(self):
-        """Flag if this input instance has a source."""
-        return self.source is not None
->>>>>>> df65836c
 
 
 class CallbackInput(Input):
