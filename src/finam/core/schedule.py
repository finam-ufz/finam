"""
Driver/scheduler for executing a coupled model composition.
"""
import logging
import sys
import time
from datetime import datetime
from pathlib import Path

from ..tools.log_helper import LogError, loggable
from .interfaces import (
    ComponentStatus,
    FinamLogError,
    FinamStatusError,
    IAdapter,
    IComponent,
    IMpiComponent,
    ITimeComponent,
    Loggable,
    NoBranchAdapter,
)


class Composition(Loggable):
    """A composition of linked components.

    Parameters
    ----------
    modules : Component
        Components in the composition.
    logger_name : str, optional
        Name for the base logger, by default "FINAM"
    print_log : bool, optional
        Whether to print log to stdout, by default True
    log_file : str, None or bool, optional
        Whether to write a log file, by default None
    log_level : int, optional
        Logging level, by default logging.INFO
    mpi_rank : int, default 0
        MPI rank of the composition.
    """

    def __init__(
        self,
        modules,
        logger_name="FINAM",
        print_log=True,
        log_file=None,
        log_level=logging.INFO,
        mpi_rank=0,
    ):
        # setup logger
        self._logger_name = logger_name
        self.logger.setLevel(log_level)
        # set log format
        formatter = logging.Formatter(
            "%(asctime)s - %(name)s - %(levelname)s - %(message)s"
        )
        # setup log output
        if print_log:
            sh = logging.StreamHandler(sys.stdout)
            sh.setFormatter(formatter)
            self.logger.addHandler(sh)
        if log_file:
            # for log_file=True use a default name
            if isinstance(log_file, bool):
                log_file = f"./{logger_name}_{time.strftime('%Y-%m-%d_%H-%M-%S')}.log"
            fh = logging.FileHandler(Path(log_file), mode="w")
            fh.setFormatter(formatter)
            self.logger.addHandler(fh)

        for module in modules:
            if not isinstance(module, IComponent):
                with LogError(self.logger):
                    raise ValueError(
                        "Composition: modules need to be instances of 'IComponent'."
                    )
        self.modules = modules
        self.mpi_rank = mpi_rank

    def run_mpi(self):
        """Run MPI processes is not on rank 0.

        Returns
        -------
        bool
            True if on rank 0, false otherwise.
        """
        self.logger.debug("run mpi composition")
        if self.mpi_rank == 0:
            return True

        for mod in self.modules:
            if isinstance(mod, IMpiComponent):
                mod.run_mpi()

        return False

    def initialize(self):
        """Initialize all modules.

        After the call, module inputs and outputs are available for linking.
        """
        self.logger.debug("init composition")
        for mod in self.modules:
            self._check_status(mod, [ComponentStatus.CREATED])

        for mod in self.modules:
            if loggable(mod) and mod.uses_base_logger_name:
                mod.base_logger_name = self.logger_name
            mod.initialize()
            self._check_status(mod, [ComponentStatus.INITIALIZED])

            for name, item in mod.inputs.items():
                # forward name in dict to class attribute
                item.name = name
                if loggable(item) and item.uses_base_logger_name and not loggable(mod):
                    with LogError(self.logger):
                        raise FinamLogError(
                            f"Input '{name}' can't get base logger from '{mod.name}'."
                        )
                elif loggable(item) and item.uses_base_logger_name:
                    item.base_logger_name = mod.logger_name
            for name, item in mod.outputs.items():
                # forward name in dict to class attribute
                item.name = name
                if loggable(item) and item.uses_base_logger_name and not loggable(mod):
                    with LogError(self.logger):
                        raise FinamLogError(
                            f"Output '{name}' can't get base logger from '{mod.name}'."
                        )
                elif loggable(item) and item.uses_base_logger_name:
                    item.base_logger_name = mod.logger_name

    def run(self, t_max):
        """Run this composition using the loop-based update strategy.

        Parameters
        ----------
        t_max : datetime
            Simulation time up to which to simulate.
        """
        self.logger.debug("run composition")
        self._validate()

        if not isinstance(t_max, datetime):
            with LogError(self.logger):
                raise ValueError("t_max must be of type datetime")

<<<<<<< HEAD
        for mod in self.modules:
            mod.connect()
            self._check_status(mod, [ComponentStatus.CONNECTED])
=======
        self._connect()
>>>>>>> 69ad1992

        for mod in self.modules:
            mod.validate()
            self._check_status(mod, [ComponentStatus.VALIDATED])

        time_modules = list(
            filter(lambda m: isinstance(m, ITimeComponent), self.modules)
        )

        while True:
            to_update = min(time_modules, key=lambda m: m.time)
            to_update.update()
<<<<<<< HEAD
            self._check_status(
                mod, [ComponentStatus.VALIDATED, ComponentStatus.UPDATED]
=======
            _check_status(
                to_update, [ComponentStatus.VALIDATED, ComponentStatus.UPDATED]
>>>>>>> 69ad1992
            )

            any_running = False
            for mod in time_modules:
                if mod.time < t_max:
                    any_running = True
                    break

            if not any_running:
                break

        for mod in self.modules:
            self._check_status(mod, [ComponentStatus.UPDATED, ComponentStatus.FINISHED])
            mod.finalize()
            self._check_status(mod, [ComponentStatus.FINALIZED])

    def _validate(self):
        """Validates the coupling setup by checking for dangling inputs and disallowed branching connections."""
        self.logger.debug("validate composition")
        for mod in self.modules:
            for (name, inp) in mod.inputs.items():
                par_inp = inp.get_source()
                while True:
                    if par_inp is None:
                        with LogError(self.logger):
                            raise ValueError(
                                f"Unconnected input '{name}' for module {mod.name}"
                            )

                    if not isinstance(par_inp, IAdapter):
                        break

                    par_inp = par_inp.get_source()

            for (name, out) in mod.outputs.items():
                targets = [(out, False)]

                while len(targets) > 0:
                    target, no_branch = targets.pop()
                    no_branch = no_branch or isinstance(target, NoBranchAdapter)

                    curr_targets = target.get_targets()

                    if no_branch and len(curr_targets) > 1:
                        with LogError(self.logger):
                            raise ValueError(
                                f"Disallowed branching of output '{name}' for "
                                f"module {mod.name} ({target.__class__.__name__})"
                            )

                    for target in curr_targets:
                        if isinstance(target, IAdapter):
                            targets.append((target, no_branch))

    def _connect(self):
        while True:
            any_unconnected = False
            any_new_connection = False
            for mod in self.modules:
                if mod.status != ComponentStatus.CONNECTED:
                    mod.connect()
                    _check_status(
                        mod,
                        [
                            ComponentStatus.CONNECTING,
                            ComponentStatus.CONNECTING_IDLE,
                            ComponentStatus.CONNECTED,
                        ],
                    )
                    if mod.status == ComponentStatus.CONNECTED:
                        any_new_connection = True
                    else:
                        if mod.status == ComponentStatus.CONNECTING:
                            any_new_connection = True

                        any_unconnected = True

            if not any_unconnected:
                break
            if not any_new_connection:
                unconn = filter(
                    lambda mod: mod.status != ComponentStatus.CONNECTED, self.modules
                )
                raise FinamStatusError(
                    f"Circular dependency during initial connect. "
                    f"Unconnected components: [{' '.join(map(lambda m: m.name, unconn))}]"
                )

    @property
    def logger_name(self):
        """Logger name for the composition."""
        return self._logger_name

    @property
    def uses_base_logger_name(self):
        """Whether this class has a 'base_logger_name' attribute."""
        return False

    def _check_status(self, module, desired_list):
        if module.status not in desired_list:
            with LogError(module.logger if loggable(module) else self.logger):
                raise FinamStatusError(
                    f"Unexpected model state {str(module.status)} in {module.name}. "
                    f"Expecting one of [{', '.join(map(str ,desired_list))}]"
                )<|MERGE_RESOLUTION|>--- conflicted
+++ resolved
@@ -147,13 +147,7 @@
             with LogError(self.logger):
                 raise ValueError("t_max must be of type datetime")
 
-<<<<<<< HEAD
-        for mod in self.modules:
-            mod.connect()
-            self._check_status(mod, [ComponentStatus.CONNECTED])
-=======
         self._connect()
->>>>>>> 69ad1992
 
         for mod in self.modules:
             mod.validate()
@@ -166,13 +160,8 @@
         while True:
             to_update = min(time_modules, key=lambda m: m.time)
             to_update.update()
-<<<<<<< HEAD
             self._check_status(
-                mod, [ComponentStatus.VALIDATED, ComponentStatus.UPDATED]
-=======
-            _check_status(
                 to_update, [ComponentStatus.VALIDATED, ComponentStatus.UPDATED]
->>>>>>> 69ad1992
             )
 
             any_running = False
@@ -234,7 +223,7 @@
             for mod in self.modules:
                 if mod.status != ComponentStatus.CONNECTED:
                     mod.connect()
-                    _check_status(
+                    self._check_status(
                         mod,
                         [
                             ComponentStatus.CONNECTING,
@@ -256,10 +245,11 @@
                 unconn = filter(
                     lambda mod: mod.status != ComponentStatus.CONNECTED, self.modules
                 )
-                raise FinamStatusError(
-                    f"Circular dependency during initial connect. "
-                    f"Unconnected components: [{' '.join(map(lambda m: m.name, unconn))}]"
-                )
+                with LogError(self.logger):
+                    raise FinamStatusError(
+                        f"Circular dependency during initial connect. "
+                        f"Unconnected components: [{' '.join(map(lambda m: m.name, unconn))}]"
+                    )
 
     @property
     def logger_name(self):
